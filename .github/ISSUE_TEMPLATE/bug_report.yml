name: Bug Report
description: Report a problem with Enhanced SunPower integration
title: "[Bug]: "
labels: ["bug"]
body:
  - type: markdown
    attributes:
      value: |
        Thanks for reporting a bug! Just need a few quick details to help diagnose the issue.

  - type: dropdown
    id: integration-version
    attributes:
      label: Integration Version
      description: What version are you running?
      options:
<<<<<<< HEAD
=======
        - v2025.10.20 (latest)
        - v2025.10.7 or older
        - Not sure
      options:
>>>>>>> 8774253d
        - v2025.10.19 (latest)
        - v2025.10.7 or older
        - Not sure
      options:
        - v2025.10.18 (latest)
        - v2025.10.7 or older
        - Not sure
      options:
        - v2025.10.17 (latest)
        - v2025.10.7 or older
        - Not sure
      options:
        - v2025.10.16 (latest)
        - v2025.10.7 or older
        - Not sure
      options:
        - v2025.10.15 (latest)
        - v2025.10.7 or older
        - Not sure
      options:
        - v2025.10.14 (latest)
        - v2025.10.7 or older
        - Not sure
      options:
        - v2025.10.13 (latest)
        - v2025.10.7 or older
        - Not sure
      options:
        - v2025.10.12 (latest)
        - v2025.10.7 or older
        - Not sure
      options:
        - v2025.10.11 (latest)
        - v2025.10.10
        - v2025.10.9
        - v2025.10.8
        - v2025.10.7 or older
        - Not sure
    validations:
      required: true

  - type: dropdown
    id: pvs-model
    attributes:
      label: PVS Model
      description: Which PVS do you have?
      options:
        - PVS5
        - PVS6
        - Not sure
    validations:
      required: true

  - type: input
    id: firmware-build
    attributes:
      label: PVS Firmware BUILD (optional)
      description: "Found at: Settings → Devices & Services → Enhanced SunPower → (device) → Firmware"
      placeholder: "e.g., 61845, 58000"
    validations:
      required: false

  - type: dropdown
    id: battery-system
    attributes:
      label: Do you have a battery system?
      description: SunVault, ESS, or any battery storage connected to PVS
      options:
        - "No"
        - "Yes"
    validations:
      required: true

  - type: textarea
    id: what-happened
    attributes:
      label: Describe the issue
      description: What's going wrong?
      placeholder: Tell us what you're seeing...
    validations:
      required: true

  - type: textarea
    id: logs
    attributes:
      label: Logs or Screenshots (optional)
      description: |
        Copy/paste logs or attach screenshots if helpful.
        **Find logs:** Settings → System → Logs → Search for "sunpower"
      render: shell
    validations:
      required: false<|MERGE_RESOLUTION|>--- conflicted
+++ resolved
@@ -14,13 +14,10 @@
       label: Integration Version
       description: What version are you running?
       options:
-<<<<<<< HEAD
-=======
         - v2025.10.20 (latest)
         - v2025.10.7 or older
         - Not sure
       options:
->>>>>>> 8774253d
         - v2025.10.19 (latest)
         - v2025.10.7 or older
         - Not sure
