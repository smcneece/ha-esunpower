"""The Enhanced SunPower integration with Simplified 24/7 Polling"""

import asyncio
import json
import logging
import os
import time
from datetime import datetime, timedelta

import voluptuous as vol
from homeassistant.config_entries import (
    SOURCE_IMPORT,
    ConfigEntry,
)
from homeassistant.core import HomeAssistant
from homeassistant.helpers.update_coordinator import (
    DataUpdateCoordinator,
    UpdateFailed,
)
from homeassistant.helpers.debounce import Debouncer
from homeassistant.helpers.aiohttp_client import async_get_clientsession
from homeassistant.util import dt as dt_util

from pypvs.pvs import PVS
from pypvs.exceptions import PVSError

# Suppress pypvs library auth retry warnings (harmless - pypvs handles retries internally)
logging.getLogger("pypvs.pvs_fcgi").setLevel(logging.ERROR)

from .const import (
    BATTERY_DEVICE_TYPE,
    DIAGNOSTIC_DEVICE_TYPE,
    DOMAIN,
    ESS_DEVICE_TYPE,
    HUBPLUS_DEVICE_TYPE,
    INVERTER_DEVICE_TYPE,
    MIN_SUNPOWER_UPDATE_INTERVAL,
    MIN_SUNVAULT_UPDATE_INTERVAL,
    PVS_DEVICE_TYPE,
    SUNPOWER_COORDINATOR,
    SUNPOWER_HOST,
    SUNPOWER_OBJECT,
)
from .sunpower import (
    ConnectionException,
    ParseException,
    SunPowerMonitor,
)

# Import data processing functions
from .data_processor import (
    convert_sunpower_data,
    validate_converted_data,
    get_device_summary,
)

# Import health check functions
from .health_check import (
    check_firmware_upgrade,
    check_flash_memory_level,
    check_flash_wear_level,
    check_inverter_health,
    reset_inverter_health_tracking,
    smart_pvs_health_check,
    update_diagnostic_stats,
)

# Import battery handler functions
from .battery_handler import (
    convert_ess_data,
    get_battery_configuration,
)

# Import notification functions
from .notifications import (
    format_time_duration,
    notify_data_update_success,
    notify_diagnostic_coordinator_started,
    notify_diagnostic_coordinator_status,
    notify_firmware_upgrade,
    notify_polling_failed,
    notify_setup_success,
    notify_setup_warning,
    notify_using_cached_data,
    safe_notify,
)

from .pypvs_converter import convert_pypvs_to_legacy

_LOGGER = logging.getLogger(__name__)

# Dependency diagnostic logging - check installations (one-time on load)
try:
    import pypvs
    import aiohttp
    import simplejson
    _LOGGER.info("Dependencies loaded: pypvs=%s, aiohttp=%s, simplejson=%s",
                 getattr(pypvs, '__version__', 'unknown'),
                 aiohttp.__version__,
                 simplejson.__version__)
except ImportError as e:
    _LOGGER.error("❌ Dependency import failed: %s", e)
except Exception as e:
    _LOGGER.error("❌ Dependency check error: %s", e)


CONFIG_SCHEMA = vol.Schema({DOMAIN: vol.Schema({})}, extra=vol.ALLOW_EXTRA)

PLATFORMS = ["sensor", "binary_sensor"]

# Default to 300 seconds (5 minutes) for PVS safety
DEFAULT_POLLING_INTERVAL = 300



def get_cache_filename(host):
    """Get consistent cache filename based on PVS host address
    
    Args:
        host: PVS host address (e.g., '172.27.153.1' or '10.222.1.245:9090')
    
    Returns:
        Cache filename string (e.g., 'sunpower_cache_172_27_153_1.json' or 'sunpower_cache_10_222_1_245_9090.json')
    """
    # Replace dots and colons with underscores to create valid filename for all OS
    clean_host = host.replace(".", "_").replace(":", "_")
    return f"sunpower_cache_{clean_host}.json"


class SunPowerDataCache:
    """Enhanced cache with inverter health monitoring and diagnostics support"""
    def __init__(self):
        # Basic cache attributes
        self.previous_pvs_sample_time = 0
        self.previous_pvs_sample = {}
        self.previous_ess_sample_time = 0
        self.previous_ess_sample = {}
        
        # Startup notification throttling
        self.startup_time = time.time()
        self.startup_notifications_sent = {}  # Dict to track alert times, not a set
        
        # PVS health check tracking
        self.pvs_health_failures = 0
        self.last_health_check = 0
        self.health_backoff_until = 0
        
        # Inverter health monitoring
        self.inverter_health_initialized = False
        self.expected_inverters = set()
        self.inverter_failure_counts = {}

        # Battery detection (persistent once detected)
        self.battery_detected_once = False
        
        # Firmware tracking
        self.last_known_firmware = None
        self.firmware_tracking_initialized = False
        
        # Diagnostic tracking
        self.diagnostic_stats = {
            'total_polls': 0,
            'successful_polls': 0,
            'failed_polls': 0,
            'consecutive_failures': 0,
            'last_success_time': 0,
            'response_times': [],
            'integration_start_time': time.time(),
        }
        
        # Authentication session tracking for pypvs
        self.last_auth_time = 0
        self.auth_refresh_interval = 3600  # Re-auth every hour proactively

        # Authentication session tracking for pypvs
        self.last_auth_time = 0
        self.auth_refresh_interval = 3600  # Re-auth every hour proactively


def create_diagnostic_device_data(cache, inverter_data, meter_data=None, polling_interval=None):
    """Create diagnostic device data for sensors"""

    # Initialize stats if not present
    if not hasattr(cache, 'diagnostic_stats'):
        cache.diagnostic_stats = {
            'total_polls': 0,
            'successful_polls': 0,
            'failed_polls': 0,
            'average_response_time': 0.0,
            'last_success_time': 0,
            'last_failure_time': 0,
            'uptime_start': time.time()
        }

    stats = cache.diagnostic_stats

    # Calculate success rate
    if stats['total_polls'] > 0:
        success_rate = (stats['successful_polls'] / stats['total_polls']) * 100
    else:
        success_rate = 0

    # Use average response time from stats
    avg_response = stats.get('average_response_time', 0.0)

    # Count active inverters
    active_inverters = len(inverter_data) if inverter_data else 0

    # Last successful poll formatting - use timestamp with date
    last_success_time = stats.get('last_success_time', 0)
    if last_success_time > 0:
        last_poll_dt = datetime.fromtimestamp(last_success_time)
        last_poll_str = last_poll_dt.strftime("%H:%M %m-%d-%y")
        last_poll_seconds = last_success_time
    else:
        last_poll_str = "Never"
        last_poll_seconds = None


    # Create diagnostic device
    diagnostic_serial = "sunpower_diagnostics"
    diagnostic_device = {
        "SERIAL": diagnostic_serial,
        "MODEL": "Enhanced SunPower Diagnostics",
        "DESCR": "Enhanced SunPower Integration Diagnostics",
        "DEVICE_TYPE": DIAGNOSTIC_DEVICE_TYPE,
        "STATE": "working",
        "SWVER": "2025.8.12",
        "HWVER": "Virtual",
        "polling_interval_seconds": int(polling_interval) if polling_interval else 300,
        "poll_success_rate": round(success_rate, 1),
        "total_polls": stats.get('total_polls', 0),
        "consecutive_failures": stats.get('consecutive_failures', 0),
        "last_successful_poll": last_poll_str,
        "average_response_time": round(avg_response, 2),
        "active_inverters": active_inverters,
    }

    return diagnostic_serial, diagnostic_device


async def save_cache_file(hass: HomeAssistant, host: str, pvs_data: dict):
    """Save PVS data to cache file with consistent naming based on host IP"""
    try:
        # Use HA storage directory for cache file
        storage_path = hass.config.path(".storage")
        cache_filename = get_cache_filename(host)
        cache_file = os.path.join(storage_path, cache_filename)
        
        # Validate data before saving
        if not pvs_data or not isinstance(pvs_data, dict) or "devices" not in pvs_data:
            _LOGGER.warning("Invalid PVS data, not saving to cache")
            return False
        
        def write_cache_file():
            with open(cache_file, 'w') as f:
                json.dump(pvs_data, f, indent=2)
            return True
        
        await hass.async_add_executor_job(write_cache_file)
        
        device_count = len(pvs_data.get("devices", []))
        _LOGGER.info("Saved PVS data to cache: %s (%d devices)", cache_filename, device_count)
        return True
        
    except Exception as e:
        _LOGGER.error("Failed to save cache file: %s", e)
        return False


async def load_cache_file(hass: HomeAssistant, host: str):
    """Load PVS data from cache file with consistent naming based on host IP"""
    try:
        # Use HA storage directory for cache file
        storage_path = hass.config.path(".storage")
        cache_filename = get_cache_filename(host)
        cache_file = os.path.join(storage_path, cache_filename)
        
        def check_and_load_cache():
            if not os.path.exists(cache_file):
                return None, 0, False
            
            # Get cache age from file timestamp
            cache_age = time.time() - os.path.getmtime(cache_file)
            
            # Load raw PVS JSON
            with open(cache_file, 'r') as f:
                pvs_data = json.load(f)
            
            return pvs_data, cache_age, True
        
        pvs_data, cache_age, file_exists = await hass.async_add_executor_job(check_and_load_cache)
        
        if not file_exists:
            _LOGGER.info("No cache file found: %s", cache_filename)
            return None, 0
        
        # Validate cached data
        if not pvs_data or not isinstance(pvs_data, dict) or "devices" not in pvs_data:
            _LOGGER.warning("Invalid cached data, removing cache file")
            await hass.async_add_executor_job(lambda: os.remove(cache_file))
            return None, 0
        
        device_count = len(pvs_data.get("devices", []))
        _LOGGER.info("Loaded cached PVS data: %s (%d devices, %.0fs old)", cache_filename, device_count, cache_age)
        return pvs_data, cache_age
        
    except Exception as e:
        _LOGGER.error("Failed to load cache file: %s", e)
        return None, 0


async def poll_pvs_with_safety(sunpower_monitor, polling_interval, cache, hass, entry):
    """Poll PVS with safety protocols and diagnostic tracking"""

    start_time = time.time()

    # Smart PVS health check - but with better HTTP testing
    try:
        health_timeout = min(30.0, polling_interval // 4)
        health_status = await asyncio.wait_for(
            smart_pvs_health_check(sunpower_monitor.host, cache, hass, entry, 2, 1),
            timeout=health_timeout
        )
    except asyncio.TimeoutError:
        _LOGGER.warning("Health check timed out after %ds, PVS considered offline", health_timeout)
        health_status = 'unreachable'
        update_diagnostic_stats(cache, False)
        return None

    # If PVS unhealthy, don't attempt poll
    if health_status != 'healthy':
        if health_status == 'backoff':
            remaining = int(cache.health_backoff_until - time.time())
            _LOGGER.info("PVS in backoff period, %ds remaining", remaining)
        else:
            _LOGGER.warning("PVS health check failed, skipping poll")
        update_diagnostic_stats(cache, False)
        return None

    # PVS is healthy, proceed with polling
    _LOGGER.info("PVS health check passed, proceeding with poll")
    
    try:
        # Poll PVS with adaptive timeout
        pvs_timeout = min(90.0, polling_interval - 10)
        sunpower_data = await asyncio.wait_for(
            sunpower_monitor.device_list_async(),
            timeout=pvs_timeout
        )
        
        elapsed_time = time.time() - start_time
        _LOGGER.info("PVS polling completed in %.2f seconds", elapsed_time)
        
        # Validate response
        if not sunpower_data or not isinstance(sunpower_data, dict) or "devices" not in sunpower_data:
            update_diagnostic_stats(cache, False, elapsed_time)
            raise UpdateFailed("PVS returned invalid data")
        
        device_count = len(sunpower_data.get("devices", []))
        if device_count == 0:
            update_diagnostic_stats(cache, False, elapsed_time)
            raise UpdateFailed("PVS returned no devices")
        

        # Success!
        update_diagnostic_stats(cache, True, elapsed_time)
        _LOGGER.info("PVS returned %d devices - poll successful", device_count)
        return sunpower_data
        
    except (ParseException, ConnectionException) as error:
        elapsed_time = time.time() - start_time
        update_diagnostic_stats(cache, False, elapsed_time)
        _LOGGER.error("PVS poll failed: %s", error)
        raise UpdateFailed(f"PVS poll failed: {error}") from error
    except Exception as error:
        elapsed_time = time.time() - start_time
        update_diagnostic_stats(cache, False, elapsed_time)
        _LOGGER.error("Unexpected PVS poll error: %s", error)
        raise UpdateFailed(f"Unexpected PVS poll error: {error}") from error


async def async_setup(hass: HomeAssistant, config: dict):
    """Set up the Enhanced SunPower component."""
    hass.data.setdefault(DOMAIN, {})
    conf = config.get(DOMAIN)
    if not conf:
        return True

    hass.async_create_task(
        hass.config_entries.flow.async_init(
            DOMAIN,
            context={"source": SOURCE_IMPORT},
            data=conf,
        ),
    )
    return True


async def migrate_from_krbaker_if_needed(hass: HomeAssistant, entry: ConfigEntry):
    """Migrate config from krbaker's original integration format only"""
    old_data = entry.data
    old_options = entry.options

    # Only migrate krbaker-specific fields, not our own legacy formats
    krbaker_fields = ["polling_interval_seconds", "has_battery_system"]
    needs_migration = any(field in old_data or field in old_options for field in krbaker_fields)

    if not needs_migration:
        return

    _LOGGER.info("Migrating from krbaker integration format...")

    # Migrate data section
    new_data = dict(old_data)
    if "polling_interval_seconds" in old_data:
        new_data["polling_interval"] = max(300, old_data["polling_interval_seconds"])
        del new_data["polling_interval_seconds"]
        _LOGGER.info("Migrated polling_interval_seconds to polling_interval")

    if "has_battery_system" in old_data:
        del new_data["has_battery_system"]  # We auto-detect now
        _LOGGER.info("Removed has_battery_system - using auto-detection")

    # Migrate options section
    new_options = dict(old_options)
    if "polling_interval_seconds" in old_options:
        new_options["polling_interval"] = max(300, old_options["polling_interval_seconds"])
        del new_options["polling_interval_seconds"]

    if "has_battery_system" in old_options:
        del new_options["has_battery_system"]

    # Ensure required fields exist
    if "polling_interval" not in new_data:
        new_data["polling_interval"] = DEFAULT_POLLING_INTERVAL

    # Apply migration
    hass.config_entries.async_update_entry(entry, data=new_data, options=new_options)
    _LOGGER.info("✅ krbaker migration completed successfully")



async def _handle_polling_error(hass, entry, cache, host_ip, error):
    """Handle PVS polling errors with specific authentication vs general error handling.

    Args:
        hass: Home Assistant instance
        entry: Configuration entry
        cache: Integration cache object
        host_ip: PVS IP address
        error: Exception that occurred during polling

    Sends appropriate notifications based on error type (auth vs network).
    """

    # Check for authentication-specific failures
    error_str = str(error).lower()
    if any(auth_error in error_str for auth_error in [
        "authentication failed", "check pvs serial", "authentication required",
        "session authentication failed", "initial authentication failed"
    ]):
        # Critical authentication failure
        auth_msg = (
            f"🔒 CRITICAL: Enhanced SunPower Authentication Failed!\n\n"
            f"The new firmware requires authentication but login failed.\n\n"
            f"✅ Check: PVS Serial Number (last 5 digits) in integration settings\n"
            f"🔄 Error: {str(error)}\n\n"
            f"Go to Settings → Devices & Services → Enhanced SunPower → Configure\n"
            f"to verify your PVS serial number is correct."
        )
        safe_notify(hass, auth_msg, "Enhanced SunPower Authentication", entry,
                   force_notify=True, notification_category="health", cache=cache)
    else:
        # Standard polling failure
        polling_url = f"http://{host_ip}/cgi-bin/dl_cgi?Command=DeviceList"
        notify_polling_failed(hass, entry, cache, polling_url, error)


async def async_setup_entry(hass: HomeAssistant, entry: ConfigEntry):
    """Set up Enhanced SunPower from a config entry"""
    _LOGGER.info("=== ENHANCED SUNPOWER INTEGRATION STARTUP ===")
    entry_id = entry.entry_id

    hass.data[DOMAIN].setdefault(entry_id, {})

    # Create enhanced cache with diagnostics - REMOVED CALLBACK SETUP
    cache = SunPowerDataCache()

    # Migrate from krbaker format if needed
    await migrate_from_krbaker_if_needed(hass, entry)

    # Check if we should use pypvs (new firmware) or legacy dl_cgi (old firmware)
    uses_pypvs = entry.data.get("uses_pypvs", False)
    firmware_build = entry.data.get("firmware_build")

    # FIRMWARE UPGRADE MIGRATION: Detect if PVS firmware was upgraded to 61840+
    if not uses_pypvs:
        _LOGGER.info("Checking if PVS firmware was upgraded...")
        try:
            # Query supervisor/info for current BUILD
            import aiohttp
            async with aiohttp.ClientSession() as session:
                async with session.get(f"http://{entry.data['host']}/cgi-bin/dl_cgi/supervisor/info", timeout=aiohttp.ClientTimeout(total=10)) as resp:
                    if resp.status == 200:
                        supervisor = await resp.json()
                        current_build = supervisor.get("BUILD")
                        current_serial = supervisor.get("SERIAL")

                        MIN_LOCALAPI_BUILD = 61840
                        if current_build and current_build >= MIN_LOCALAPI_BUILD:
                            _LOGGER.warning("⚠️ FIRMWARE UPGRADE DETECTED: BUILD %s requires pypvs but config has uses_pypvs=False", current_build)
                            _LOGGER.info("Migrating to new firmware mode...")

                            # Extract last5 from serial for authentication
                            last5 = (current_serial[-5:] if current_serial and len(current_serial) >= 5 else "").upper()

                            # Update config entry
                            new_data = dict(entry.data)
                            new_data["uses_pypvs"] = True
                            new_data["firmware_build"] = current_build
                            if not new_data.get("pvs_serial_last5"):
                                new_data["pvs_serial_last5"] = last5
                                _LOGGER.info("Auto-detected serial last5: %s", last5)

                            hass.config_entries.async_update_entry(entry, data=new_data)

                            # Update local variables
                            uses_pypvs = True
                            firmware_build = current_build

                            _LOGGER.info("✅ Migration complete: Now using pypvs with BUILD %s", current_build)
        except Exception as e:
            _LOGGER.debug("Firmware upgrade check failed (not critical): %s", e)

    # Set polling URL based on firmware method
    if uses_pypvs:
        polling_url = f"http://{entry.data['host']}/vars (pypvs LocalAPI)"
    else:
        polling_url = f"http://{entry.data['host']}/cgi-bin/dl_cgi?Command=DeviceList"

    # Get authentication details - ONLY use password for new firmware (BUILD >= 61840)
    # Check both entry.data (initial setup) and entry.options (reconfigure) for serial
    pvs_serial_last5 = entry.options.get("pvs_serial_last5") or entry.data.get("pvs_serial_last5", "")
    pvs_serial_last5 = pvs_serial_last5.strip() if pvs_serial_last5 else ""
    auth_password = pvs_serial_last5 if (pvs_serial_last5 and uses_pypvs) else None

    if uses_pypvs:
        _LOGGER.info("🔒 Using pypvs library for new firmware (BUILD %s) WITH authentication", firmware_build)
        _LOGGER.info("Auth details: host=%s, user=ssm_owner, password=%s*** (length=%d)",
                     entry.data['host'], auth_password[:2] if auth_password else "NONE",
                     len(auth_password) if auth_password else 0)

        # Create PVS object with password for new firmware
        try:
            pvs_object = PVS(
                session=async_get_clientsession(hass, False),
                host=entry.data['host'],
                user="ssm_owner",
                password=auth_password
            )
            _LOGGER.info("✅ pypvs object created successfully (version %s)", getattr(pypvs, '__version__', 'unknown'))

            # Set serial number from config flow validation (skip discovery)
            # Discovery makes multiple rapid requests that can timeout
            pvs_serial = entry.unique_id
            _LOGGER.info("Using serial from config: %s (skipping discovery)", pvs_serial)
            pvs_object._serial_number = pvs_serial  # Set directly instead of discovering

            # Initialize pypvs - authenticate only (serial already set)
            _LOGGER.info("Initializing pypvs authentication...")
            await pvs_object.setup(auth_password=auth_password)
            cache.last_auth_time = time.time()  # Track initial auth time
            _LOGGER.info("✅ pypvs initialized and authenticated successfully (serial: %s)", pvs_object.serial_number)
        except Exception as e:
            _LOGGER.error("❌ Failed to initialize pypvs object: %s", e, exc_info=True)
            raise
        sunpower_monitor = None  # Not used when using pypvs
    else:
        _LOGGER.info("🔓 Using legacy dl_cgi for old firmware (BUILD %s) WITHOUT authentication", firmware_build)
        pvs_object = None  # Not used when using legacy method
        sunpower_monitor = SunPowerMonitor(
            entry.data['host'],
            auth_password=None,  # Old firmware does NOT use authentication
            pvs_serial=entry.unique_id
        )

    # Simple polling interval - adjustments happen in config flow after battery detection
    polling_interval = entry.options.get("polling_interval", entry.data.get("polling_interval", DEFAULT_POLLING_INTERVAL))

    _LOGGER.info("Creating coordinator with interval=%ds", polling_interval)

    async def async_update_data():
        """Simplified data fetching - single polling interval, always active"""

        notify_diagnostic_coordinator_started(hass, entry, cache)

        # Track poll start time for diagnostic stats
        poll_start_time = time.time()
        cache.diagnostic_stats['total_polls'] += 1

        # Get host IP for cache operations
        host_ip = entry.data['host']

        # Get battery configuration from auto-detection (simplified - no polling overrides)
        has_battery, user_has_battery = get_battery_configuration(entry, cache)

        # Re-read polling interval from entry (might have changed via reconfigure)
        current_polling_interval = entry.options.get("polling_interval", entry.data.get("polling_interval", DEFAULT_POLLING_INTERVAL))

        # Update coordinator interval if needed
        new_interval = timedelta(seconds=current_polling_interval)
        if coordinator.update_interval != new_interval:
            coordinator.update_interval = new_interval
            _LOGGER.info("Updated polling interval to %d seconds", current_polling_interval)

        # Notify status - simplified polling
        notify_diagnostic_coordinator_status(hass, entry, cache, current_polling_interval,
                                           current_polling_interval, "simplified_polling")

        # Check cache tolerance (simplified - no complex interval calculations)
        cached_data, cache_age = await load_cache_file(hass, host_ip)
        poll_tolerance = 30  # Simple 30-second tolerance

        if cached_data and cache_age < (current_polling_interval - poll_tolerance):
            remaining_time = current_polling_interval - cache_age
            _LOGGER.info("Using cached data (age: %d seconds, interval: %d seconds, remaining: %d seconds)",
                        cache_age, current_polling_interval, remaining_time)

            # Return cached data
            data = convert_sunpower_data(cached_data)
            is_valid, device_count, error_message = validate_converted_data(data)
            if is_valid:
                # Get device data for diagnostic creation
                inverter_data = data.get(INVERTER_DEVICE_TYPE, {})

                # Run health checks on cached data too
                try:
                    pvs_data = data.get(PVS_DEVICE_TYPE, {})
                    if pvs_data and inverter_data:
                        check_firmware_upgrade(hass, entry, cache, pvs_data)
                        check_flash_memory_level(hass, entry, cache, pvs_data)
                        check_flash_wear_level(hass, entry, cache, pvs_data)
                        check_inverter_health(hass, entry, cache, inverter_data)
                except Exception as e:
                    _LOGGER.error("Health checks failed on cached data: %s", e, exc_info=True)

                # Track cached data return as success (coordinator returned data successfully)
                cache.diagnostic_stats['successful_polls'] += 1
                cache.diagnostic_stats['consecutive_failures'] = 0

                meter_data = data.get('Power Meter', {})
                diag_serial, diag_device = create_diagnostic_device_data(cache, inverter_data, meter_data, current_polling_interval)
                data[DIAGNOSTIC_DEVICE_TYPE] = {diag_serial: diag_device}

                notify_using_cached_data(hass, entry, cache, "polling_interval_not_elapsed", cache_age, current_polling_interval)
                return data

        # Always poll PVS - simplified single interval
        fresh_data = None

        # Step 1: Poll PVS for fresh data
        try:
            if pvs_object:
                # New firmware: Use pypvs library
                # Proactive session refresh if auth is old (prevents session expiration)
                time_since_auth = time.time() - cache.last_auth_time
                if auth_password and time_since_auth > cache.auth_refresh_interval:
                    _LOGGER.info("Proactive session refresh (last auth: %.0f seconds ago)", time_since_auth)
                    try:
                        await pvs_object.setup(auth_password=auth_password)
                        cache.last_auth_time = time.time()
                        _LOGGER.info("✅ Proactive re-authentication successful")
                    except Exception as refresh_error:
                        _LOGGER.warning("Proactive re-auth failed (will retry on error): %s", refresh_error)
                        # Don't fail the poll, just log and continue
<<<<<<< HEAD
                
=======

>>>>>>> 4af6eed6
                _LOGGER.debug("Polling PVS using pypvs (new firmware)")
                pvs_data = await pvs_object.update()
                # Query flash wear percentage (not in pypvs PVSGateway model yet)
                flashwear_pct = 0
                try:
                    flashwear_hex = await pvs_object.getVarserverVar('/sys/pvs/flashwear_type_b')
                    # Convert hex to percentage: 0x01 = 10%, 0x09 = 90%
                    if flashwear_hex:
                        if isinstance(flashwear_hex, str) and flashwear_hex.startswith('0x'):
                            flashwear_pct = int(flashwear_hex, 16) * 10
                        else:
                            flashwear_pct = int(flashwear_hex) * 10
                        _LOGGER.debug('Flash wear: %d%%', flashwear_pct)
                except Exception as e:
                    _LOGGER.debug('Could not fetch flashwear_type_b: %s', e)
                # Convert pypvs PVSData object to legacy dl_cgi format
                # Pass PVS serial from pvs_object for virtual device creation
                fresh_data = convert_pypvs_to_legacy(pvs_data, pvs_serial=pvs_object.serial_number, flashwear_percent=flashwear_pct)
            else:
                # Old firmware: Use legacy dl_cgi
                _LOGGER.debug("Polling PVS using dl_cgi (old firmware)")
                fresh_data = await poll_pvs_with_safety(sunpower_monitor, current_polling_interval, cache, hass, entry)
            # Note: fresh_data can be None if PVS is unhealthy/backoff - this is normal, use cache
        except Exception as e:
            # Check if this is an authentication error and attempt automatic re-auth
            # Note: pypvs updaters may throw various exception types, not just PVSError
            error_str = str(e).lower()
            is_auth_error = any(keyword in error_str for keyword in [
                '401', '403', 'auth', 'unauthorized', 'forbidden',
                'login to the pvs failed', 'login failed', 'authentication failed'
            ])

            if is_auth_error and pvs_object and auth_password:
                _LOGGER.warning("⚠️ Authentication error detected during polling: %s", e)
                _LOGGER.info("Attempting automatic re-authentication (re-setup)...")
                try:
<<<<<<< HEAD
                    # Re-authenticate pypvs session (serial already stored in pvs_object)
                    await pvs_object.setup(auth_password=auth_password)
                    cache.last_auth_time = time.time()  # Update auth timestamp
                    _LOGGER.info("✅ Re-authentication successful, retrying poll...")
=======
                    # Re-initialize pypvs session - setup only (serial already set)
                    await pvs_object.setup(auth_password=auth_password)
                    cache.last_auth_time = time.time()  # Update auth timestamp
                    _LOGGER.info("✅ Re-authentication successful (serial: %s), retrying poll...", pvs_object.serial_number)
>>>>>>> 4af6eed6

                    # Retry the poll after successful re-auth
                    pvs_data = await pvs_object.update()

                    # Re-fetch flash wear data
                    flashwear_pct = 0
                    try:
                        flashwear_hex = await pvs_object.getVarserverVar('/sys/pvs/flashwear_type_b')
                        if flashwear_hex:
                            if isinstance(flashwear_hex, str) and flashwear_hex.startswith('0x'):
                                flashwear_pct = int(flashwear_hex, 16) * 10
                            else:
                                flashwear_pct = int(flashwear_hex) * 10
                    except Exception as e:
                        _LOGGER.debug("Could not fetch flash wear data (optional): %s", e)
                        pass  # Flash wear is optional

                    fresh_data = convert_pypvs_to_legacy(pvs_data, pvs_serial=pvs_object.serial_number, flashwear_percent=flashwear_pct)
                    _LOGGER.info("✅ Poll retry after re-auth successful")

                except Exception as retry_error:
                    _LOGGER.error("❌ Re-authentication or poll retry failed: %s", retry_error)
                    cache.diagnostic_stats['failed_polls'] += 1
                    cache.diagnostic_stats['consecutive_failures'] += 1
                    fresh_data = None

                    # Send critical notification for persistent auth failures
                    await hass.services.async_call(
                        "persistent_notification",
                        "create",
                        {
                            "title": "🔐 PVS Authentication Failure",
                            "message": f"Automatic re-authentication failed: {retry_error}<br><br>Check PVS password configuration (last 5 of serial).",
                            "notification_id": f"sunpower_auth_failure_{entry.entry_id}"
                        }
                    )
            else:
                # Non-auth error or can't retry - just log and fail
                if not auth_password:
                    _LOGGER.error("pypvs polling error (no auth configured): %s", e)
                    _LOGGER.error("This may be an authentication error but no PVS serial is configured")
                else:
                    _LOGGER.error("pypvs polling error (non-auth): %s", e)
                cache.diagnostic_stats['failed_polls'] += 1
                cache.diagnostic_stats['consecutive_failures'] += 1
                fresh_data = None
<<<<<<< HEAD
                
=======

>>>>>>> 4af6eed6
                # For legacy method, send additional error notifications
                if not pvs_object:
                    await _handle_polling_error(hass, entry, cache, host_ip, e)

        # Step 2: Save cache if we got fresh data - preserve missing devices
        if fresh_data:
            try:
                # Merge cached inverters/meters before saving to preserve night-time data
                data_to_save = dict(fresh_data)  # Copy fresh data
                if cached_data:
                    fresh_device_types = {dev.get('DEVICE_TYPE') for dev in fresh_data.get('devices', [])}
                    fresh_serials = {dev.get('SERIAL') for dev in fresh_data.get('devices', [])}
                    cached_devices = cached_data.get('devices', [])
                    
                    # Preserve inverters if missing (night-time)
                    if 'Inverter' not in fresh_device_types:
                        cached_inverters = [dev for dev in cached_devices 
                                           if dev.get('DEVICE_TYPE') == 'Inverter']
                        if cached_inverters:
                            data_to_save['devices'] = fresh_data['devices'] + cached_inverters
                            _LOGGER.debug("Preserving %d inverters in cache (offline)", len(cached_inverters))
                
                cache_success = await save_cache_file(hass, host_ip, data_to_save)
                if cache_success:
                    cache.previous_pvs_sample = data_to_save
                    cache.previous_pvs_sample_time = time.time()
            except Exception as e:
                _LOGGER.warning("Cache save failed: %s", e)
                # Continue - cache failure isn't critical

        # Step 3: Convert and validate data
        if fresh_data:
            try:
                # Merge cached device data at RAW JSON level BEFORE conversion
                # This ensures virtual meter creation has all device data available
                if cached_data:
                    try:
                        # Get existing serials to avoid duplicates
                        fresh_serials = {dev.get('SERIAL') for dev in fresh_data.get('devices', [])}
                        fresh_device_types = {dev.get('DEVICE_TYPE') for dev in fresh_data.get('devices', [])}
                        cached_devices = cached_data.get('devices', [])
                        
                        # Preserve inverters if missing from fresh data (night-time)
                        if 'Inverter' not in fresh_device_types:
                            cached_inverters = [dev for dev in cached_devices 
                                               if dev.get('DEVICE_TYPE') == 'Inverter' 
                                               and dev.get('SERIAL') not in fresh_serials]
                            if cached_inverters:
                                fresh_data['devices'].extend(cached_inverters)
                                _LOGGER.debug("Restored %d inverters from cache (offline at night)", len(cached_inverters))
                        
                        # Preserve power meters if missing
                        if 'Power Meter' not in fresh_device_types:
                            cached_meters = [dev for dev in cached_devices 
                                            if dev.get('DEVICE_TYPE') == 'Power Meter' 
                                            and dev.get('SERIAL') not in fresh_serials]
                            if cached_meters:
                                fresh_data['devices'].extend(cached_meters)
                                _LOGGER.debug("Restored %d power meters from cache", len(cached_meters))
                    except Exception as merge_error:
                        _LOGGER.debug("Cache merge failed: %s", merge_error)
                        # Continue without cached data
                
                # NOW convert with complete device list (fresh + cached)
                data = convert_sunpower_data(fresh_data)
                is_valid, device_count, error_message = validate_converted_data(data)

                if not is_valid:
                    _LOGGER.error("Data validation failed: %s", error_message)
                    raise UpdateFailed(f"Data conversion failed: {error_message}")
            except Exception as e:
                _LOGGER.error("Data conversion failed: %s", e)
                fresh_data = None  # Fall back to cache

        # Step 4: Process fresh data if we have it
        if fresh_data:
            # Re-check battery detection from FRESH data (fixes first-poll detection)
            # This ensures ESS polling happens on first poll if batteries are present
            fresh_has_battery = any(
                device.get("DEVICE_TYPE") in ("ESS", "Battery", "ESS BMS", "Energy Storage System", "SunVault")
                for device in fresh_data.get("devices", [])
            )
            if fresh_has_battery and not has_battery:
                _LOGGER.info("Battery system detected in fresh poll data - enabling ESS polling")
                has_battery = True
                # Persist the detection
                cache.battery_detected_once = True

            # Battery processing (if detected from cache OR fresh data)
            if has_battery:
                try:
                    _LOGGER.debug("Polling ESS endpoint for battery data")
                    old_battery_count = len(data.get(BATTERY_DEVICE_TYPE, {}))
                    ess_data = await sunpower_monitor.energy_storage_system_status_async()

                    if ess_data:
                        _LOGGER.debug("ESS endpoint returned data - converting to battery entities")
                        data = convert_ess_data(ess_data, data)
                        new_battery_count = len(data.get(BATTERY_DEVICE_TYPE, {}))

                        # Only log entity count at INFO when it changes
                        if new_battery_count != old_battery_count:
                            if new_battery_count == 0:
                                _LOGGER.warning("ESS data processed but no battery entities created (was %d)", old_battery_count)
                            else:
                                _LOGGER.info("Battery entity count changed: %d → %d", old_battery_count, new_battery_count)
                        else:
                            _LOGGER.debug("ESS polling successful - %d battery entities", new_battery_count)
                    else:
                        _LOGGER.warning("ESS endpoint returned no data - battery entities may become unavailable")

                except Exception as convert_error:
                    _LOGGER.error("ESS data conversion failed: %s", convert_error, exc_info=True)
                    # Don't re-raise - continue with PVS data

            # Step 5: Health checks
            try:
                pvs_data = data.get(PVS_DEVICE_TYPE, {})
                inverter_data = data.get(INVERTER_DEVICE_TYPE, {})
                if pvs_data and inverter_data:
                    check_firmware_upgrade(hass, entry, cache, pvs_data)
                    check_flash_memory_level(hass, entry, cache, pvs_data)
                    check_flash_wear_level(hass, entry, cache, pvs_data)
                    check_inverter_health(hass, entry, cache, inverter_data)
            except Exception as e:
                _LOGGER.error("Health checks failed on fresh data: %s", e, exc_info=True)

            # Step 6: Track successful poll with response time (BEFORE creating diagnostic device)
            response_time = time.time() - poll_start_time
            cache.diagnostic_stats['successful_polls'] += 1
            cache.diagnostic_stats['consecutive_failures'] = 0
            cache.diagnostic_stats['last_success_time'] = time.time()
            cache.diagnostic_stats['response_times'].append(response_time)

            # Keep only last 100 response times for average calculation
            if len(cache.diagnostic_stats['response_times']) > 100:
                cache.diagnostic_stats['response_times'] = cache.diagnostic_stats['response_times'][-100:]

            # Calculate average response time
            if cache.diagnostic_stats['response_times']:
                cache.diagnostic_stats['average_response_time'] = sum(cache.diagnostic_stats['response_times']) / len(cache.diagnostic_stats['response_times'])

            # Step 7: Create diagnostic device (AFTER updating stats so it shows current poll)
            try:
                inverter_data = data.get(INVERTER_DEVICE_TYPE, {})
                meter_data = data.get('Power Meter', {})
                diag_serial, diag_device = create_diagnostic_device_data(cache, inverter_data, meter_data, current_polling_interval)
                data[DIAGNOSTIC_DEVICE_TYPE] = {diag_serial: diag_device}
            except Exception as e:
                _LOGGER.warning("Diagnostic device creation failed: %s", e)
                # Continue - diagnostic failure shouldn't stop data processing

            # Success notification
            notify_data_update_success(hass, entry, cache, time.time())
            return data

        # Step 7: Cache fallback if fresh data failed
        if not cached_data:
            cached_data, cache_age = await load_cache_file(hass, host_ip)

        if cached_data:
            try:
                cache.previous_pvs_sample = cached_data
                cache.previous_pvs_sample_time = time.time() - cache_age

                data = convert_sunpower_data(cached_data)
                is_valid, device_count, error_message = validate_converted_data(data)

                if is_valid:
                    # Create diagnostic device for cached data
                    try:
                        inverter_data = data.get(INVERTER_DEVICE_TYPE, {})
                        meter_data = data.get('Power Meter', {})
                        pvs_data = data.get(PVS_DEVICE_TYPE, {})
                        diag_serial, diag_device = create_diagnostic_device_data(cache, inverter_data, meter_data, current_polling_interval, pvs_data)
                        data[DIAGNOSTIC_DEVICE_TYPE] = {diag_serial: diag_device}
                    except Exception as e:
                        _LOGGER.warning("Diagnostic device creation failed for cached data: %s", e)

                    notify_using_cached_data(hass, entry, cache, "polling_error", cache_age)
                    return data
                else:
                    _LOGGER.error("Cached data validation failed: %s", error_message)
            except Exception as e:
                _LOGGER.error("Cache fallback processing failed: %s", e)

        # Ultimate fallback - no data available
        raise UpdateFailed("All data sources failed: fresh polling failed and no valid cache available")

    # Create coordinator
    coordinator = DataUpdateCoordinator(
        hass,
        _LOGGER,
        name="Enhanced SunPower PVS",
        update_method=async_update_data,
        update_interval=timedelta(seconds=polling_interval),
        request_refresh_debouncer=Debouncer(
            hass, _LOGGER,
            cooldown=max(30, polling_interval // 4),
            immediate=False
        ),
    )

    hass.data[DOMAIN][entry.entry_id] = {
        SUNPOWER_OBJECT: sunpower_monitor,
        SUNPOWER_COORDINATOR: coordinator,
        "_cache": cache,  # Make cache accessible for diagnostics
    }

    # Initial setup - COORDINATOR FIRST, THEN PLATFORMS
    try:
        _LOGGER.info("Attempting initial Enhanced SunPower data fetch...")
        await coordinator.async_config_entry_first_refresh()
        
        notify_setup_success(hass, entry, cache)
        _LOGGER.info("Enhanced SunPower integration setup completed successfully")
        
    except Exception as startup_error:
        _LOGGER.warning("Initial Enhanced SunPower data fetch failed: %s", startup_error)
        notify_setup_warning(hass, entry, cache, polling_url, polling_interval)
        _LOGGER.info("Enhanced SunPower integration continuing with polling schedule")

    # Set up platforms AFTER coordinator is working
    await hass.config_entries.async_forward_entry_setups(entry, PLATFORMS)

    _LOGGER.info("=== ENHANCED SUNPOWER INTEGRATION STARTUP COMPLETE ===")
    return True


async def async_unload_entry(hass: HomeAssistant, entry: ConfigEntry):
    """Unload a config entry."""
    if unload_ok := await hass.config_entries.async_unload_platforms(entry, PLATFORMS):
        # Clean up session resources
        entry_data = hass.data[DOMAIN].get(entry.entry_id, {})
        sunpower_monitor = entry_data.get(SUNPOWER_OBJECT)
        if sunpower_monitor and hasattr(sunpower_monitor, 'close'):
            await sunpower_monitor.close()

        hass.data[DOMAIN].pop(entry.entry_id)
    return unload_ok


async def async_reload_entry(hass: HomeAssistant, entry: ConfigEntry) -> None:
    """Reload config entry."""
    await async_unload_entry(hass, entry)
    await async_setup_entry(hass, entry)<|MERGE_RESOLUTION|>--- conflicted
+++ resolved
@@ -674,11 +674,7 @@
                     except Exception as refresh_error:
                         _LOGGER.warning("Proactive re-auth failed (will retry on error): %s", refresh_error)
                         # Don't fail the poll, just log and continue
-<<<<<<< HEAD
-                
-=======
-
->>>>>>> 4af6eed6
+
                 _LOGGER.debug("Polling PVS using pypvs (new firmware)")
                 pvs_data = await pvs_object.update()
                 # Query flash wear percentage (not in pypvs PVSGateway model yet)
@@ -715,17 +711,10 @@
                 _LOGGER.warning("⚠️ Authentication error detected during polling: %s", e)
                 _LOGGER.info("Attempting automatic re-authentication (re-setup)...")
                 try:
-<<<<<<< HEAD
-                    # Re-authenticate pypvs session (serial already stored in pvs_object)
-                    await pvs_object.setup(auth_password=auth_password)
-                    cache.last_auth_time = time.time()  # Update auth timestamp
-                    _LOGGER.info("✅ Re-authentication successful, retrying poll...")
-=======
                     # Re-initialize pypvs session - setup only (serial already set)
                     await pvs_object.setup(auth_password=auth_password)
                     cache.last_auth_time = time.time()  # Update auth timestamp
                     _LOGGER.info("✅ Re-authentication successful (serial: %s), retrying poll...", pvs_object.serial_number)
->>>>>>> 4af6eed6
 
                     # Retry the poll after successful re-auth
                     pvs_data = await pvs_object.update()
@@ -772,11 +761,7 @@
                 cache.diagnostic_stats['failed_polls'] += 1
                 cache.diagnostic_stats['consecutive_failures'] += 1
                 fresh_data = None
-<<<<<<< HEAD
-                
-=======
-
->>>>>>> 4af6eed6
+
                 # For legacy method, send additional error notifications
                 if not pvs_object:
                     await _handle_polling_error(hass, entry, cache, host_ip, e)
