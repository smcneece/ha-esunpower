import asyncio
import logging
import voluptuous as vol

from homeassistant import config_entries
from homeassistant.core import callback
from homeassistant.helpers import selector
from homeassistant.helpers.aiohttp_client import async_get_clientsession

from pypvs.pvs import PVS
from pypvs.exceptions import PVSError

from .const import DOMAIN, DEFAULT_SUNPOWER_UPDATE_INTERVAL, MIN_SUNPOWER_UPDATE_INTERVAL
from .sunpower import SunPowerMonitor, ConnectionException, ParseException
from .notifications import get_mobile_devices, get_email_notification_services

_LOGGER = logging.getLogger(__name__)

# Removed duplicate - using const.py values


async def get_supervisor_info(host):
    """Auto-detect PVS serial and firmware build from supervisor/info endpoint

    Returns:
        Tuple of (serial, build, last5, error_message)
    """
    import aiohttp

    try:
        url = f"http://{host}/cgi-bin/dl_cgi/supervisor/info"
        timeout = aiohttp.ClientTimeout(total=30)

        async with aiohttp.ClientSession(timeout=timeout) as session:
            async with session.get(url) as response:
                if response.status == 200:
                    data = await response.json()
                    supervisor = data.get("supervisor", {})

                    serial = supervisor.get("SERIAL")
                    build = supervisor.get("BUILD")

                    if serial and build:
                        last5 = (serial[-5:] if len(serial) >= 5 else serial).upper()
                        _LOGGER.info("✅ supervisor/info: SERIAL=%s, BUILD=%s, Last5=%s", serial, build, last5)
                        return serial, build, last5, None
                    else:
                        return None, None, None, "supervisor/info missing SERIAL or BUILD"
                else:
                    return None, None, None, f"supervisor/info HTTP {response.status}"

    except Exception as e:
        _LOGGER.warning("supervisor/info request failed: %s", e, exc_info=True)
        return None, None, None, str(e)


class SunPowerConfigFlow(config_entries.ConfigFlow, domain=DOMAIN):
    """Config flow for Enhanced SunPower integration.

    Handles 3-step configuration:
    1. Basic setup (host, auth, polling interval)
    2. Solar configuration (naming preferences)
    3. Notifications (mobile devices, email services, flash memory monitoring)
    """
    VERSION = 1

    def __init__(self):
        """Initialize the config flow."""
        self._basic_config = {}

    async def _adjust_polling_for_battery_system(self):
        """Check for battery system and adjust polling interval if needed"""
        try:
            host = self._basic_config["host"]
            polling_interval = self._basic_config["polling_interval"]
            pvs_serial_last5 = self._basic_config.get("pvs_serial_last5")

            # Only adjust if user set interval <= 20 seconds
            if polling_interval > 20:
                return

            # Quick battery detection poll with authentication
            sunpower_monitor = SunPowerMonitor(host, auth_password=pvs_serial_last5)
            pvs_data = await sunpower_monitor.device_list_async()

            if pvs_data:
                # Check for battery devices in response
                has_battery = False
                for device in pvs_data.values():
                    device_type = device.get("TYPE", "").lower()
                    if any(battery_type in device_type for battery_type in ["battery", "ess", "storage", "sunvault"]):
                        has_battery = True
                        break

                # Adjust interval if battery system detected
                if has_battery and polling_interval < 20:
                    old_interval = polling_interval
                    self._basic_config["polling_interval"] = 20
                    _LOGGER.info("Adjusted polling interval from %ds to 20s for battery system (SunStrong guidance)", old_interval)

        except Exception as e:
            # Don't fail setup if battery detection fails
            _LOGGER.debug("Battery detection failed during setup: %s", e)

    def _adjust_polling_for_old_firmware(self):
        """Enforce 60s minimum for old firmware (BUILD < 61840)"""
        try:
            firmware_build = self._basic_config.get("firmware_build")
            polling_interval = self._basic_config["polling_interval"]

            # Old firmware needs 60s minimum for hardware protection
            if firmware_build and firmware_build < 61840 and polling_interval < 60:
                old_interval = polling_interval
                self._basic_config["polling_interval"] = 60
                _LOGGER.info("Adjusted polling from %ds to 60s for old firmware BUILD %s (hardware protection)",
                            old_interval, firmware_build)
        except Exception as e:
            _LOGGER.debug("Firmware polling adjustment failed: %s", e)

    async def _validate_pvs(self, host):
        """Validate PVS connection using supervisor/info for auto-detection

        Uses supervisor/info to:
        1. Auto-detect full serial number
        2. Extract firmware BUILD number
        3. Determine if new firmware (BUILD >= 61840) or old firmware
        4. Auto-extract last 5 chars of serial for password

        Returns:
            Tuple of (serial, uses_pypvs, last5, build, error_message)
        """
        # Step 1: Get supervisor info for auto-detection
        serial, build, last5, error = await get_supervisor_info(host)

        if error or build is None:
            _LOGGER.warning("supervisor/info auto-detection failed (%s), using legacy detection", error or "build is None")
            # Fallback to legacy detection without BUILD number
            return await self._validate_pvs_legacy(host)

        # Step 2: Determine firmware type based on BUILD number (PR #127 approach)
        MIN_LOCALAPI_BUILD = 61840
        uses_pypvs = build >= MIN_LOCALAPI_BUILD

        _LOGGER.info("🔍 PVS Firmware Detected: BUILD=%s, Method=%s, Serial=%s, Password=%s",
                    build, "pypvs (LocalAPI)" if uses_pypvs else "dl_cgi (legacy)", serial, last5)

        # Step 3: Validate the chosen method works
        if uses_pypvs:
            # New firmware (BUILD >= 61840) - needs pypvs + password
            try:
                _LOGGER.info("Validating new firmware (pypvs) with password...")
                pvs = PVS(session=async_get_clientsession(self.hass, False), host=host, user="ssm_owner", password=last5)
                await pvs.discover()  # Must discover serial before setup/validate
                await pvs.setup(auth_password=last5)  # Authenticate with password
                _LOGGER.info("✅ New firmware (pypvs) validated successfully")
                return serial, True, last5, build, None
            except Exception as e:
                _LOGGER.warning("❌ New firmware (pypvs) failed: %s - trying legacy fallback", e, exc_info=True)
                # SAFETY FALLBACK: Try legacy dl_cgi even for new firmware
                # (Some firmware versions may have buggy LocalAPI implementation)
                try:
                    _LOGGER.info("⚠️ Attempting legacy dl_cgi fallback for BUILD %s", build)
                    monitor = SunPowerMonitor(host, auth_password=None)
                    device_data = await asyncio.wait_for(monitor.device_list_async(), timeout=30.0)

                    if device_data and isinstance(device_data, dict) and "devices" in device_data:
                        _LOGGER.warning("✅ Legacy fallback succeeded for BUILD %s - firmware LocalAPI may be buggy", build)
                        return serial, False, last5, build, None  # Use legacy mode but keep last5 for future use
                    else:
                        return None, None, None, None, f"pypvs failed and legacy fallback returned invalid data"
                except Exception as fallback_e:
                    _LOGGER.error("❌ Both pypvs and legacy fallback failed: pypvs=%s, legacy=%s", e, fallback_e, exc_info=True)
                    return None, None, None, None, f"New firmware failed: {str(e)} (fallback also failed: {str(fallback_e)})"
        else:
            # Old firmware (BUILD < 61840) - uses dl_cgi WITHOUT password
            try:
                _LOGGER.info("Validating old firmware (dl_cgi) WITHOUT password...")
                monitor = SunPowerMonitor(host, auth_password=None)
                device_data = await asyncio.wait_for(monitor.device_list_async(), timeout=30.0)

                if device_data and isinstance(device_data, dict) and "devices" in device_data:
                    _LOGGER.info("✅ Old firmware (dl_cgi) validated successfully")
                    # Return last5 for pre-filling, even though it won't be used for auth
                    return serial, False, last5, build, None
                else:
                    return None, None, None, None, "Old firmware returned invalid response"

            except Exception as e:
                _LOGGER.error("❌ Old firmware validation failed: %s", e, exc_info=True)
                return None, None, None, None, f"Old firmware (dl_cgi) failed: {str(e)}"

    async def _validate_pvs_legacy(self, host):
        """Legacy validation when supervisor/info unavailable - tries both methods

        Returns:
            Tuple of (serial, uses_pypvs, last5, build, error_message)
        """
        # Try pypvs first (new firmware) - without password since we don't have serial yet
        try:
            pvs = PVS(session=async_get_clientsession(self.hass, False), host=host, user="ssm_owner")
            await pvs.discover()  # Discover serial
            serial = pvs.serial_number
            last5 = (serial[-5:] if serial and len(serial) >= 5 else "").upper()
            await pvs.setup(auth_password=last5)  # Now authenticate with discovered password
            _LOGGER.info("Legacy detection: New firmware (pypvs), serial=%s", serial)
            return serial, True, last5, None, None
        except Exception as e:
            _LOGGER.debug("pypvs failed: %s", e)

        # Try legacy dl_cgi (old firmware)
        try:
            monitor = SunPowerMonitor(host, auth_password=None)
            device_data = await asyncio.wait_for(monitor.device_list_async(), timeout=30.0)

            if device_data and isinstance(device_data, dict) and "devices" in device_data:
                for device in device_data.get("devices", []):
                    if device.get("DEVICE_TYPE") == "PVS":
                        serial = device.get("SERIAL")
                        last5 = (serial[-5:] if serial and len(serial) >= 5 else "").upper()
                        _LOGGER.info("Legacy detection: Old firmware (dl_cgi), serial=%s, last5=%s", serial, last5)
                        return serial, False, last5, None, None  # Return last5 for pre-filling

        except Exception as e:
            _LOGGER.error("Both validation methods failed: %s", e, exc_info=True)

        return None, None, None, None, "Cannot connect - all methods failed"

    async def async_step_user(self, user_input=None):
        """Handle initial connection setup - matches SunStrong pattern

        Step 1: Just IP and polling interval, validate PVS responds and get serial.
        Password collected in step 2 (async_step_need_password).
        """
        errors = {}
        description_placeholders = {}

        if user_input is not None:
            # Validate IP address format
            import ipaddress
            host_input = user_input["host"].strip()
            try:
                # Handle host:port format
                host_part = host_input.split(':')[0]
                ipaddress.ip_address(host_part)
            except ValueError:
                errors["host"] = "invalid_ip"
                description_placeholders["error_details"] = f"Invalid IP address format: {host_input}"
                description_placeholders["help_text"] = "Enter a valid IP address (e.g., 172.27.153.1 or 192.168.1.73)"
<<<<<<< HEAD
            
=======

>>>>>>> 4af6eed6
            # Validate polling interval
            polling_interval = user_input["polling_interval"]

            if polling_interval < MIN_SUNPOWER_UPDATE_INTERVAL:
                errors["polling_interval"] = "MIN_INTERVAL"
            elif polling_interval > 3600:
                errors["polling_interval"] = "MAX_INTERVAL"

            if not errors:
                # Validate PVS connection with auto-detection
                serial, uses_pypvs, last5, build, error_message = await self._validate_pvs(host_input)

                if serial:
                    # Store IP, polling interval, firmware method, and auto-detected values
                    self.ip_address = host_input
                    self._basic_config = user_input.copy()
                    self._basic_config["host"] = host_input  # Use cleaned host
                    self._basic_config["uses_pypvs"] = uses_pypvs
                    self._basic_config["auto_detected_last5"] = last5  # Pre-fill password
                    self._basic_config["firmware_build"] = build

                    # Set unique_id from serial
                    await self.async_set_unique_id(serial)
                    self._abort_if_unique_id_configured({})
                    _LOGGER.info("Setup: Serial=%s, Method=%s, Build=%s, Last5=%s",
                                serial, "pypvs" if uses_pypvs else "dl_cgi", build, last5)

                    # Decide if password step is needed:
                    # - Old firmware + auto-detected: Skip password (not needed for old firmware)
                    # - New firmware OR failed detection: Ask for password (future-proof for auth changes)
                    if not uses_pypvs and last5:
                        # Old firmware with auto-detected serial - skip password
                        _LOGGER.info("Old firmware detected with auto-password - skipping password step")
                        self._basic_config["pvs_serial_last5"] = last5
                        await self._adjust_polling_for_battery_system()
                        self._adjust_polling_for_old_firmware()
                        return await self.async_step_notifications()
                    else:
                        # New firmware OR failed detection - ask for password (future-proof)
                        return await self.async_step_need_password()
                else:
                    # Connection failed - show error with user-friendly guidance
                    _LOGGER.warning("Setup: PVS validation failed: %s", error_message)
                    errors["host"] = "connection_failed"
                    description_placeholders["error_details"] = error_message
                    
                    # Provide user-friendly troubleshooting guidance
                    if "timeout" in error_message.lower() or "timed out" in error_message.lower():
                        description_placeholders["help_text"] = (
                            "PVS not responding. Check: 1) PVS is powered on, "
                            "2) IP address is correct, 3) Network connection is working"
                        )
                    elif "auth" in error_message.lower() or "401" in error_message or "403" in error_message:
                        description_placeholders["help_text"] = (
                            "Authentication failed. This will be configured in the next step."
                        )
                    elif "connection" in error_message.lower() or "unreachable" in error_message.lower():
                        description_placeholders["help_text"] = (
                            "Cannot reach PVS. Check: 1) IP address (try 172.27.153.1 for LAN port), "
                            "2) PVS is on same network, 3) No firewall blocking connection"
                        )
                    else:
                        description_placeholders["help_text"] = (
                            "Check PVS connectivity. Common IPs: 172.27.153.1 (LAN port) or "
                            "192.168.1.x (WAN port - check router for actual IP)"
                        )

                    # Provide user-friendly troubleshooting guidance
                    if "timeout" in error_message.lower() or "timed out" in error_message.lower():
                        description_placeholders["help_text"] = (
                            "PVS not responding. Check: 1) PVS is powered on, "
                            "2) IP address is correct, 3) Network connection is working"
                        )
                    elif "auth" in error_message.lower() or "401" in error_message or "403" in error_message:
                        description_placeholders["help_text"] = (
                            "Authentication failed. This will be configured in the next step."
                        )
                    elif "connection" in error_message.lower() or "unreachable" in error_message.lower():
                        description_placeholders["help_text"] = (
                            "Cannot reach PVS. Check: 1) IP address (try 172.27.153.1 for LAN port), "
                            "2) PVS is on same network, 3) No firewall blocking connection"
                        )
                    else:
                        description_placeholders["help_text"] = (
                            "Check PVS connectivity. Common IPs: 172.27.153.1 (LAN port) or "
                            "192.168.1.x (WAN port - check router for actual IP)"
                        )

        # Page 1: Just IP and polling interval (like SunStrong)
        schema = vol.Schema({
            vol.Required("host", default=""): str,
            vol.Required("polling_interval", default=DEFAULT_SUNPOWER_UPDATE_INTERVAL): selector.NumberSelector(
                selector.NumberSelectorConfig(
                    min=MIN_SUNPOWER_UPDATE_INTERVAL,
                    max=3600,
                    unit_of_measurement="seconds",
                    mode=selector.NumberSelectorMode.BOX,
                )
            ),
        })

        return self.async_show_form(
            step_id="user",
            data_schema=schema,
            errors=errors,
            description_placeholders=description_placeholders
        )

    async def async_step_need_password(self, user_input=None):
        """Ask for PVS password - step 2 after validation

        Password is last 5 characters of PVS serial number.
        - New firmware (BUILD >= 61840): Password required for authentication
        - Old firmware (BUILD < 61840): Password collected but not used
        """
        errors = {}
        description_placeholders = {}

        # Get auto-detected values and firmware info
        auto_detected_last5 = self._basic_config.get("auto_detected_last5", "")
        uses_pypvs = self._basic_config.get("uses_pypvs", False)
        firmware_build = self._basic_config.get("firmware_build")

        # Show firmware info to user
        description_placeholders["serial_number"] = self.unique_id or "Unknown"
        description_placeholders["firmware_build"] = str(firmware_build) if firmware_build else "Unknown"
        description_placeholders["auth_required"] = "Yes - Password will be used" if uses_pypvs else "No - Password for future use only"

        if user_input is not None:
            # Validate password (last 5 of serial) - force uppercase to match serial format
            pvs_serial_last5 = user_input.get("pvs_serial_last5", "").strip().upper()

            if not pvs_serial_last5:
                errors["pvs_serial_last5"] = "Password required (last 5 chars of serial)"
            elif len(pvs_serial_last5) != 5:
                errors["pvs_serial_last5"] = "Must be exactly 5 characters"
            elif not pvs_serial_last5.isalnum():
                errors["pvs_serial_last5"] = "Must contain only letters and numbers"

            if not errors:
                # Store uppercase password in basic config
                self._basic_config["pvs_serial_last5"] = pvs_serial_last5

                # Check for battery system and old firmware, adjust polling if needed
                await self._adjust_polling_for_battery_system()
                self._adjust_polling_for_old_firmware()
                _LOGGER.info("Setup: Password=%s, Will be used=%s",
                            pvs_serial_last5, uses_pypvs)
                return await self.async_step_notifications()

        # Step 2 schema: Pre-fill password with auto-detected last5
        schema = vol.Schema({
            vol.Required("pvs_serial_last5", default=auto_detected_last5 or ""): str,
        })

        return self.async_show_form(
            step_id="need_password",
            data_schema=schema,
            errors=errors,
            description_placeholders=description_placeholders
        )

    # Solar step removed - descriptive names forced to True

    async def async_step_notifications(self, user_input=None):
        """Handle notifications and advanced configuration."""
        errors = {}

        if user_input is not None:
            # Validate email configuration
            email_service = user_input.get("email_notification_service", "none")
            email_recipient = user_input.get("email_notification_recipient", "").strip()

            if email_service != "none" and not email_recipient:
                errors["email_notification_recipient"] = "email_recipient_required"

            if not errors:
                # Clear email recipient if service is disabled
                if email_service == "none":
                    user_input["email_notification_recipient"] = ""

                # Combine all config and create entry
                complete_config = self._basic_config.copy()
                complete_config.update(user_input)
                # Force descriptive names to True (better for energy dashboard)
                complete_config["use_descriptive_names"] = True
                complete_config["use_product_names"] = False

                _LOGGER.info("Setup: Creating integration with complete configuration")
                return self.async_create_entry(
                title=f"Enhanced SunPower PVS {complete_config['host']}",
                data={
                    "host": complete_config["host"],
                    "polling_interval": complete_config["polling_interval"],
                    "use_descriptive_names": complete_config["use_descriptive_names"],
                    "use_product_names": complete_config["use_product_names"],
                    "pvs_serial_last5": complete_config.get("pvs_serial_last5", ""),
                    "uses_pypvs": complete_config.get("uses_pypvs", False),
                    "firmware_build": complete_config.get("firmware_build"),
                },
                options={
                    "general_notifications": complete_config["general_notifications"],
                    "deep_debug_notifications": complete_config["deep_debug_notifications"],
                    "overwrite_general_notifications": complete_config["overwrite_general_notifications"],
                    "mobile_device": complete_config.get("mobile_device"),
                    "flash_memory_threshold_mb": complete_config["flash_memory_threshold_mb"],
                    "flash_wear_threshold": complete_config.get("flash_wear_threshold", 90),
                    "email_notification_service": complete_config.get("email_notification_service"),
                    "email_notification_recipient": complete_config.get("email_notification_recipient", ""),
                }
            )

        # Get available mobile devices
        mobile_devices = await get_mobile_devices(self.hass)
        mobile_options = {"none": "Disabled"}
        mobile_options.update(mobile_devices)

        # Get available email notification services
        email_services = await get_email_notification_services(self.hass)
        email_options = {"none": "Disabled"}
        email_options.update(email_services)

        # Firmware-aware flash memory threshold
        firmware_build = self._basic_config.get("firmware_build", 0) or 0
        if firmware_build >= 61840:
            # New firmware: Use percentage (0-100%)
            flash_default = 85
            flash_max = 100
            flash_unit = "%"
        else:
            # Old firmware: Use MB (0-200 MB)
            flash_default = 0
            flash_max = 200
            flash_unit = "MB"

        # Page 3: Notifications schema
        schema = vol.Schema({
            vol.Required("flash_memory_threshold_mb", default=flash_default): selector.NumberSelector(
                selector.NumberSelectorConfig(
                    min=0,
                    max=flash_max,
                    unit_of_measurement=flash_unit,
                    mode=selector.NumberSelectorMode.BOX,
                )
            ),
            vol.Required("flash_wear_threshold", default=90): selector.NumberSelector(
                selector.NumberSelectorConfig(
                    min=0,
                    max=100,
                    unit_of_measurement="%",
                    mode=selector.NumberSelectorMode.BOX,
                )
            ),
            vol.Required("general_notifications", default=True): selector.BooleanSelector(),
            vol.Required("deep_debug_notifications", default=False): selector.BooleanSelector(),
            vol.Required("overwrite_general_notifications", default=True): selector.BooleanSelector(),
            vol.Required("mobile_device", default="none"): selector.SelectSelector(
                selector.SelectSelectorConfig(
                    options=[{"value": k, "label": v} for k, v in mobile_options.items()],
                    mode=selector.SelectSelectorMode.DROPDOWN,
                )
            ),
            vol.Required("email_notification_service", default="none"): selector.SelectSelector(
                selector.SelectSelectorConfig(
                    options=[{"value": k, "label": v} for k, v in email_options.items()],
                    mode=selector.SelectSelectorMode.DROPDOWN,
                )
            ),
            vol.Optional("email_notification_recipient", default=""): str,
        })

        return self.async_show_form(
            step_id="notifications",
            data_schema=schema,
            errors=errors
        )

    @staticmethod
    @callback
    def async_get_options_flow(config_entry):
        return SunPowerOptionsFlowHandler(config_entry)


class SunPowerOptionsFlowHandler(config_entries.OptionsFlow):
    def __init__(self, config_entry):
        """Initialize options flow."""
        self._basic_config = {}

    async def async_step_init(self, user_input=None):
        """Handle the connection and hardware options."""
        errors = {}

        if user_input is not None:
            # Validate IP address format
            import ipaddress
            host_input = user_input["host"].strip()
            try:
                # Handle host:port format
                host_part = host_input.split(':')[0]
                ipaddress.ip_address(host_part)
                user_input["host"] = host_input  # Use cleaned host
            except ValueError:
                errors["host"] = "invalid_ip"
<<<<<<< HEAD
            
=======

>>>>>>> 4af6eed6
            polling_interval = user_input["polling_interval"]

            # Validate polling interval with appropriate minimum
            if polling_interval < MIN_SUNPOWER_UPDATE_INTERVAL:
                errors["polling_interval"] = "MIN_INTERVAL"
            elif polling_interval > 3600:
                errors["polling_interval"] = "MAX_INTERVAL"

            # Validate PVS serial last 5 chars if provided (options flow)
            pvs_serial_last5 = user_input.get("pvs_serial_last5", "").strip()
            if pvs_serial_last5:
                if len(pvs_serial_last5) != 5:
                    errors["pvs_serial_last5"] = "Must be exactly 5 characters"
                elif not pvs_serial_last5.isalnum():
                    errors["pvs_serial_last5"] = "Must contain only letters and numbers"

            if not errors:
                # Auto-detect firmware info (critical for existing integrations missing firmware_build)
                host = user_input["host"]
                serial, build, last5, error = await get_supervisor_info(host)

                if build:
                    MIN_LOCALAPI_BUILD = 61840
                    uses_pypvs = build >= MIN_LOCALAPI_BUILD
                    user_input["firmware_build"] = build
                    user_input["uses_pypvs"] = uses_pypvs
                    _LOGGER.info("Options: Auto-detected firmware BUILD %s, uses_pypvs=%s", build, uses_pypvs)

                    # New firmware requires password - prevent blank serial from overwriting existing
                    if uses_pypvs and not pvs_serial_last5:
                        errors["pvs_serial_last5"] = "Password required for new firmware (last 5 chars of serial)"

            if not errors:
                # Store basic config and proceed to notifications (skip solar page)
                self._basic_config = user_input.copy()
                return await self.async_step_notifications()

        # Get current values from either options or data (fallback)
        current_host = self.config_entry.options.get(
            "host", 
            self.config_entry.data.get("host", "172.27.153.1")
        )
        
        current_interval = self.config_entry.options.get(
            "polling_interval",
            self.config_entry.data.get("polling_interval",
                DEFAULT_SUNPOWER_UPDATE_INTERVAL
            )
        )

        current_pvs_serial = self.config_entry.options.get("pvs_serial_last5") or self.config_entry.data.get("pvs_serial_last5", "")

        # Page 1: Connection & Hardware schema
        schema = vol.Schema({
            vol.Required("host", default=current_host): str,
            vol.Required("polling_interval", default=current_interval): selector.NumberSelector(
                selector.NumberSelectorConfig(
                    min=MIN_SUNPOWER_UPDATE_INTERVAL,
                    max=3600,
                    unit_of_measurement="seconds",
                    mode=selector.NumberSelectorMode.BOX,
                )
            ),
            vol.Optional("pvs_serial_last5", default=current_pvs_serial): str,
        })

        return self.async_show_form(
            step_id="init",
            data_schema=schema,
            errors=errors
        )

    async def async_step_solar(self, user_input=None):
        """Handle solar optimization options."""
        errors = {}

        if user_input is not None:
            # Store solar config and proceed to notifications
            self._basic_config.update(user_input)
            return await self.async_step_notifications()

        # Get current naming values with fallback to data
        current_descriptive = self.config_entry.data.get("use_descriptive_names", True)
        current_product = self.config_entry.data.get("use_product_names", False)

        # Page 2: Naming Preferences schema (elevation settings removed - not used in simplified polling)
        schema = vol.Schema({
            vol.Required("use_descriptive_names", default=current_descriptive): selector.BooleanSelector(),
            vol.Required("use_product_names", default=current_product): selector.BooleanSelector(),
        })

        return self.async_show_form(
            step_id="solar",
            data_schema=schema,
            errors=errors
        )

    async def async_step_notifications(self, user_input=None):
        """Handle notifications and advanced options."""
        errors = {}

        if user_input is not None:
            # Validate email configuration
            email_service = user_input.get("email_notification_service", "none")
            email_recipient = user_input.get("email_notification_recipient", "").strip()

            if email_service != "none" and not email_recipient:
                errors["email_notification_recipient"] = "email_recipient_required"

            if not errors:
                # Clear email recipient if service is disabled
                if email_service == "none":
                    user_input["email_notification_recipient"] = ""

                # Combine all config and update entry
                complete_config = self._basic_config.copy()
                complete_config.update(user_input)
                # Force descriptive names to True (better for energy dashboard)
                complete_config["use_descriptive_names"] = True
                complete_config["use_product_names"] = False
            
            # Update data if basic settings changed
            data_updates = {}
            if complete_config["host"] != self.config_entry.data.get("host"):
                data_updates["host"] = complete_config["host"]
            if complete_config["polling_interval"] != self.config_entry.data.get("polling_interval"):
                data_updates["polling_interval"] = complete_config["polling_interval"]
            if complete_config["use_descriptive_names"] != self.config_entry.data.get("use_descriptive_names"):
                data_updates["use_descriptive_names"] = complete_config["use_descriptive_names"]
            if complete_config["use_product_names"] != self.config_entry.data.get("use_product_names"):
                data_updates["use_product_names"] = complete_config["use_product_names"]
            if complete_config.get("pvs_serial_last5", "") != self.config_entry.data.get("pvs_serial_last5", ""):
                data_updates["pvs_serial_last5"] = complete_config.get("pvs_serial_last5", "")
            # Always update firmware info if detected (critical for existing integrations)
            if "firmware_build" in complete_config:
                data_updates["firmware_build"] = complete_config["firmware_build"]
            if "uses_pypvs" in complete_config:
                data_updates["uses_pypvs"] = complete_config["uses_pypvs"]

            # Apply data updates if needed
            if data_updates:
                new_data = dict(self.config_entry.data)
                new_data.update(data_updates)
                
                title = f"Enhanced SunPower PVS {new_data['host']}" if "host" in data_updates else None
                
                self.hass.config_entries.async_update_entry(
                    self.config_entry, 
                    data=new_data,
                    title=title
                )
            
            # Create options
            options = {
                "general_notifications": complete_config["general_notifications"],
                "deep_debug_notifications": complete_config["deep_debug_notifications"],
                "overwrite_general_notifications": complete_config["overwrite_general_notifications"],
                "mobile_device": complete_config.get("mobile_device"),
                "flash_memory_threshold_mb": complete_config["flash_memory_threshold_mb"],
                "flash_wear_threshold": complete_config.get("flash_wear_threshold", 90),
                "email_notification_service": complete_config.get("email_notification_service"),
                "email_notification_recipient": complete_config.get("email_notification_recipient", ""),
                "pvs_serial_last5": complete_config.get("pvs_serial_last5", ""),
            }
            
            return self.async_create_entry(title="", data=options)

        # Get available mobile devices
        mobile_devices = await get_mobile_devices(self.hass)
        mobile_options = {"none": "Disabled"}
        mobile_options.update(mobile_devices)

        # Get available email notification services
        email_services = await get_email_notification_services(self.hass)
        email_options = {"none": "Disabled"}
        email_options.update(email_services)

        # Get current values
        current_general = self.config_entry.options.get("general_notifications", True)
        current_debug = self.config_entry.options.get("deep_debug_notifications", False)
        current_overwrite = self.config_entry.options.get("overwrite_general_notifications", True)
        current_mobile_device = self.config_entry.options.get("mobile_device", "none")
        current_flash_threshold = self.config_entry.options.get("flash_memory_threshold_mb", 0)
        current_email_service = self.config_entry.options.get("email_notification_service", "none")
        current_email_recipient = self.config_entry.options.get("email_notification_recipient", "")

        # Clear recipient display if email service is disabled
        if current_email_service == "none":
            current_email_recipient = ""

        # Firmware-aware flash memory threshold
        firmware_build = self.config_entry.data.get("firmware_build", 0) or 0
        if firmware_build >= 61840:
            # New firmware: Use percentage (0-100%)
            flash_max = 100
            flash_unit = "%"
            # Convert old MB values to percentage or use default
            if current_flash_threshold == 0 or current_flash_threshold > 100:
                current_flash_threshold = 85
        else:
            # Old firmware: Use MB (0-200 MB)
            flash_max = 200
            flash_unit = "MB"

        # Page 3: Notifications schema
        schema = vol.Schema({
            vol.Required("flash_memory_threshold_mb", default=current_flash_threshold): selector.NumberSelector(
                selector.NumberSelectorConfig(
                    min=0,
                    max=flash_max,
                    unit_of_measurement=flash_unit,
                    mode=selector.NumberSelectorMode.BOX,
                )
            ),
            vol.Required("flash_wear_threshold", default=self.config_entry.options.get("flash_wear_threshold", 90)): selector.NumberSelector(
                selector.NumberSelectorConfig(
                    min=0,
                    max=100,
                    unit_of_measurement="%",
                    mode=selector.NumberSelectorMode.BOX,
                )
            ),
            vol.Required("general_notifications", default=current_general): selector.BooleanSelector(),
            vol.Required("deep_debug_notifications", default=current_debug): selector.BooleanSelector(),
            vol.Required("overwrite_general_notifications", default=current_overwrite): selector.BooleanSelector(),
            vol.Required("mobile_device", default=current_mobile_device): selector.SelectSelector(
                selector.SelectSelectorConfig(
                    options=[{"value": k, "label": v} for k, v in mobile_options.items()],
                    mode=selector.SelectSelectorMode.DROPDOWN,
                )
            ),
            vol.Required("email_notification_service", default=current_email_service): selector.SelectSelector(
                selector.SelectSelectorConfig(
                    options=[{"value": k, "label": v} for k, v in email_options.items()],
                    mode=selector.SelectSelectorMode.DROPDOWN,
                )
            ),
            vol.Optional("email_notification_recipient", default=current_email_recipient): str,
        })

        return self.async_show_form(
            step_id="notifications",
            data_schema=schema,
            errors=errors
        )<|MERGE_RESOLUTION|>--- conflicted
+++ resolved
@@ -246,11 +246,7 @@
                 errors["host"] = "invalid_ip"
                 description_placeholders["error_details"] = f"Invalid IP address format: {host_input}"
                 description_placeholders["help_text"] = "Enter a valid IP address (e.g., 172.27.153.1 or 192.168.1.73)"
-<<<<<<< HEAD
-            
-=======
-
->>>>>>> 4af6eed6
+
             # Validate polling interval
             polling_interval = user_input["polling_interval"]
 
@@ -554,11 +550,7 @@
                 user_input["host"] = host_input  # Use cleaned host
             except ValueError:
                 errors["host"] = "invalid_ip"
-<<<<<<< HEAD
-            
-=======
-
->>>>>>> 4af6eed6
+
             polling_interval = user_input["polling_interval"]
 
             # Validate polling interval with appropriate minimum
